--- conflicted
+++ resolved
@@ -12,16 +12,9 @@
 ## About
 
 Ramsey is a library for probabilistic modelling using Haiku and JAX.
-<<<<<<< HEAD
-It builds upon the same module system that Haiku is using  and is hence fully compatible with Haiku's, NumPyro's API.
-Ramsey implements (or rather intends to implement) neural and Gaussian process models, normalizing flows,
-and diffusion and score-based models.
-=======
-It builds upon the same module system that Haiku is using
-and is hence fully compatible with Haiku's and NumPyro's API.
-Ramsey implements (or rather intends to implement) neural and Gaussian process
-models and normalizing flows.
->>>>>>> 1bf84361
+
+It builds upon the same module system that Haiku is using  and is hence fully compatible with Haiku's and NumPyro's API.
+Ramsey implements (or rather intends to implement) neural and Gaussian process models, normalizing flows, and diffusion and score-based models.
 
 ## Installation
 
@@ -72,14 +65,4 @@
 ## Why Ramsey
 
 Just as the names of other probabilistic languages are inspired by researchers in the field
-(e.g., Stan, Edward, Turing), Ramsey takes
-its name from one of my favourite philosophers/mathematicians,
-<<<<<<< HEAD
-[Frank Ramsey](https://plato.stanford.edu/entries/ramsey/).
-=======
-[Frank Ramsey](https://plato.stanford.edu/entries/ramsey/).
-
-## Author
-
-Simon Dirmeier <a href="mailto:simon.dirmeier @ protonmail com">simon.dirmeier @ protonmail com</a>
->>>>>>> 1bf84361
+(e.g., Stan, Edward, Turing), Ramsey takes its name from one of my favourite philosophers/mathematicians, [Frank Ramsey](https://plato.stanford.edu/entries/ramsey/).